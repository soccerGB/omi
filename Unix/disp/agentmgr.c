--- conflicted
+++ resolved
@@ -853,11 +853,7 @@
 
     trace_AgentLaunch_Failed(scs(agentProgram), errno);
     _exit(1);
-<<<<<<< HEAD
-    // return -1;  /* never get here */
-=======
     //return -1;  /* never get here */
->>>>>>> 97a0aa2d
 }
 
 static void _AgentElem_CloseAgentItem( Strand* self_ )
